--- conflicted
+++ resolved
@@ -89,31 +89,20 @@
         return SimpleNamespace(run_id="test-run")
 
 
-<<<<<<< HEAD
-class FakeAsyncDriver:
-    async def __aenter__(self) -> "FakeAsyncDriver":
-        """Return the async driver context manager instance."""
-
-        return self
-
-    async def __aexit__(self, exc_type, exc, tb) -> None:
-        """Async context manager exit hook that performs no cleanup."""
-
-        return None
-
-    async def execute_query(self, query: str, *, database_: str | None = None):
-        """Return deterministic counts matching the Cypher query text."""
-
-=======
 class FakeDriver:
     def __enter__(self) -> "FakeDriver":
+        """Return the driver context manager instance."""
+
         return self
 
     def __exit__(self, exc_type, exc, tb) -> None:
+        """Context manager exit hook that performs no cleanup."""
+
         return None
 
     def execute_query(self, query: str, *, database_: str | None = None):
->>>>>>> d6c0ae02
+        """Return deterministic counts matching the Cypher query text."""
+
         if "Document" in query and "HAS_CHUNK" not in query:
             value = 2
         elif "Chunk" in query and "HAS_CHUNK" not in query:
@@ -162,7 +151,7 @@
 
     monkeypatch.setattr(kg, "SharedOpenAIClient", lambda settings: fake_client)
     monkeypatch.setattr(kg, "SimpleKGPipeline", lambda **kwargs: captured_pipeline.setdefault("pipeline", FakePipeline(**kwargs)))
-    monkeypatch.setattr(kg.AsyncGraphDatabase, "driver", lambda uri, auth=None: FakeAsyncDriver())
+    monkeypatch.setattr(kg.GraphDatabase, "driver", lambda uri, auth=None: FakeDriver())
     monkeypatch.setattr(kg.OpenAISettings, "load", classmethod(lambda cls, env=None, actor=None: settings))
 
     log = kg.run([
@@ -205,7 +194,7 @@
     )
 
     monkeypatch.setattr(kg, "SharedOpenAIClient", lambda settings: FailingClient())
-    monkeypatch.setattr(kg.AsyncGraphDatabase, "driver", lambda uri, auth=None: FakeAsyncDriver())
+    monkeypatch.setattr(kg.GraphDatabase, "driver", lambda uri, auth=None: FakeDriver())
     monkeypatch.setattr(kg.OpenAISettings, "load", classmethod(lambda cls, env=None, actor=None: settings))
     monkeypatch.setattr(kg, "SimpleKGPipeline", lambda **kwargs: FakePipeline(**kwargs))
 
@@ -215,19 +204,15 @@
 
 
 def test_missing_file_raises(monkeypatch: pytest.MonkeyPatch, env) -> None:
-<<<<<<< HEAD
     """
     Verifies that running the pipeline with a non-existent source file raises FileNotFoundError.
-    
-    Replaces the GraphDatabase.driver with a FakeDriver to isolate the test from external services before invoking kg.run with a missing source path.
-    
+
+    Replaces the GraphDatabase.driver with FakeDriver to isolate the test from external services before invoking kg.run with a missing source path.
+
     Parameters:
         monkeypatch (pytest.MonkeyPatch): Fixture used to patch GraphDatabase.driver for the duration of the test.
     """
-    monkeypatch.setattr(kg.AsyncGraphDatabase, "driver", lambda uri, auth=None: FakeAsyncDriver())
-=======
-    monkeypatch.setattr(kg.GraphDatabase, "driver", lambda uri, auth: FakeDriver())
->>>>>>> d6c0ae02
+    monkeypatch.setattr(kg.GraphDatabase, "driver", lambda uri, auth=None: FakeDriver())
     with pytest.raises(FileNotFoundError):
         kg.run(["--source", "does-not-exist.txt"])
 
@@ -322,7 +307,7 @@
 def test_shared_openai_embedder_converts_openai_error(monkeypatch: pytest.MonkeyPatch) -> None:
     class FailEmbed(FakeSharedClient):
         def embedding(self, *, input_text: str):  # type: ignore[override]
-            raise kg.OpenAIClientError("nope")
+            raise kg.OpenAIClientError("nope", remediation="retry")
     settings = kg.OpenAISettings(
         chat_model="gpt-4.1-mini",
         embedding_model="text-embedding-3-small",
@@ -341,7 +326,19 @@
 def test_shared_openai_llm_invoke_strips_code_fences(monkeypatch: pytest.MonkeyPatch) -> None:
     class Client(FakeSharedClient):
         def chat_completion(self, *, messages, temperature: float):  # type: ignore[override]
-            return SimpleNamespace(raw_response={"choices": [{"message": {"content": "```OK```"}}]})
+            return SimpleNamespace(
+                raw_response={
+                    "choices": [
+                        {
+                            "message": {
+                                "content": [
+                                    {"text": {"value": "```text\nOK\n```"}}
+                                ]
+                            }
+                        }
+                    ]
+                }
+            )
     settings = kg.OpenAISettings(
         chat_model="gpt-4.1-mini",
         embedding_model="text-embedding-3-small",
@@ -360,7 +357,19 @@
 def test_shared_openai_llm_invoke_empty_raises() -> None:
     class Client(FakeSharedClient):
         def chat_completion(self, *, messages, temperature: float):  # type: ignore[override]
-            return SimpleNamespace(raw_response={"choices": [{"message": {"content": ""}}]})
+            return SimpleNamespace(
+                raw_response={
+                    "choices": [
+                        {
+                            "message": {
+                                "content": [
+                                    {"text": {"value": "```\n\n```"}}
+                                ]
+                            }
+                        }
+                    ]
+                }
+            )
     settings = kg.OpenAISettings(
         chat_model="gpt-4.1-mini",
         embedding_model="text-embedding-3-small",
@@ -379,7 +388,7 @@
 def test_shared_openai_llm_converts_openai_error_to_llm_error() -> None:
     class Client(FakeSharedClient):
         def chat_completion(self, *, messages, temperature: float):  # type: ignore[override]
-            raise kg.OpenAIClientError("failure")
+            raise kg.OpenAIClientError("failure", remediation="retry")
     settings = kg.OpenAISettings(
         chat_model="gpt-4.1-mini",
         embedding_model="text-embedding-3-small",
@@ -424,9 +433,11 @@
         def execute_query(self, query: str, *, database_: str | None = None):
             if "Chunk" in query and "HAS_CHUNK" not in query:
                 raise DummyNeo4jError("boom")
+            if "HAS_CHUNK" in query:
+                return SimpleNamespace(records=[{"value": 3}])
             if "Document" in query:
                 return SimpleNamespace(records=[{"value": 1}])
-            return SimpleNamespace(records=[{"value": 3}])
+            return SimpleNamespace(records=[{"value": 2}])
 
     counts = kg._collect_counts(Driver(), database=None)
     assert counts["documents"] == 1
